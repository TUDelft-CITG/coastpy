--- conflicted
+++ resolved
@@ -200,11 +200,8 @@
   - pip:
       - antimeridian
       - duckdb  # pypi has more recent releases
-<<<<<<< HEAD
       - imagecodecs
-=======
       - 'ibis-framework[duckdb,geospatial]'
->>>>>>> 356e2fc8
       - movingpandas
       - more-itertools
       - networkx
